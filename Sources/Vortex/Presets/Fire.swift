//
// Fire.swift
// Vortex
// https://www.github.com/twostraws/Vortex
// See LICENSE for license information.
//

import SwiftUI

extension VortexSettings {
    /// A built-in fire effect. Relies on a "circle" tag being present, which should be set to use
    /// `.blendMode(.plusLighter)`.
    public static let fire = VortexSettings { settings in
        settings.tags = ["circle"]
        settings.shape = .box(width: 0.1, height: 0)
        settings.birthRate = 300
        settings.speed = 0.2
        settings.speedVariation = 0.2
        settings.angleRange = .degrees(10)
        settings.attractionStrength = 2
        settings.colors = .ramp(.brown, .brown, .brown, .brown.opacity(0))
        settings.sizeVariation = 0.5
        settings.sizeMultiplierAtDeath = 0.1
    }
}

<<<<<<< HEAD
=======
#Preview("Demonstrates the fire preset with attraction") {
    /// Here we modify the default fire settings to extend it across the bottom of the screen
    let floorOnFire:VortexSettings = { 
        var settings = VortexSettings(basedOn: .fire)
        settings.position = [0.5, 1.02]
        settings.shape = .box(width: 1.0, height: 0)
        settings.birthRate = 600
        return settings
    }()
    VortexView(floorOnFire) {
        Circle()
            .fill(.white)
            .frame(width: 32)
            .blur(radius: 3)
            .blendMode(.plusLighter)
            .tag("circle")
    }
}
>>>>>>> 8c429875

#Preview("Demonstrates the fire preset with attraction") {
    /// Here we modify the default fire settings to extend it across the bottom of the screen
    let floorOnFire = VortexSettings(basedOn: .fire) { settings in
        settings.position = [0.5, 1.02]
        settings.shape = .box(width: 1.0, height: 0)
        settings.birthRate = 600
    }
    VortexView(floorOnFire) {
        Circle()
            .fill(.white)
            .frame(width: 32)
            .blur(radius: 3)
            .blendMode(.plusLighter)
            .tag("circle")
    }
}<|MERGE_RESOLUTION|>--- conflicted
+++ resolved
@@ -24,8 +24,6 @@
     }
 }
 
-<<<<<<< HEAD
-=======
 #Preview("Demonstrates the fire preset with attraction") {
     /// Here we modify the default fire settings to extend it across the bottom of the screen
     let floorOnFire:VortexSettings = { 
@@ -44,7 +42,6 @@
             .tag("circle")
     }
 }
->>>>>>> 8c429875
 
 #Preview("Demonstrates the fire preset with attraction") {
     /// Here we modify the default fire settings to extend it across the bottom of the screen
